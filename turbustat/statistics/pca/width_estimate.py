
import numpy as np
import numpy.fft as fft
from scipy.interpolate import LSQUnivariateSpline, interp1d
from astropy.modeling import fitting, models
from astropy.modeling import models as astropy_models
from scipy.signal import argrelmin
from ..stats_utils import EllipseModel
import matplotlib.pyplot as plt


def WidthEstimate2D(inList, method='contour', noise_ACF=0,
                    diagnosticplots=False):
    """
    Parameters
    ----------
    inList: list of 2d arrays
        The list of autocorrelation images from which widths will be estimated
    method: 'contour', 'fit', 'interpolate', or 'xinterpolate'
        The width estimation method to use
    noise_ACF: float or 2darray
        The noise autocorrelation function to subtract from the autocorrelation
        images
    diagnosticsplots: bool
        Show diagnostic plots for the first 9 autocorrelation images showing
        the goodness of fit (for the gaussian estimator) or ??? (presently
        nothing) for the others


    Returns
    -------
    scales : array
        The array of estimated scales with length len(inList)

    """
    scales = np.zeros(len(inList))
    models = []

    # set up the x/y grid just once
    z = inList[0]
    x = fft.fftfreq(z.shape[0])*z.shape[0]/2.0
    y = fft.fftfreq(z.shape[1])*z.shape[1]/2.0
    xmat,ymat = np.meshgrid(x,y,indexing='ij')
    xmat = np.fft.fftshift(xmat)
    ymat = np.fft.fftshift(ymat)
    rmat = (xmat**2+ymat**2)**0.5

    for idx, zraw in enumerate(inList):
        z = zraw - noise_ACF

        if method == 'fit':
            g = astropy_models.Gaussian2D(x_mean=[0],y_mean=[0],
                                          x_stddev=[1],y_stddev=[1],
                                          amplitude=z.max(), theta=[0],
                                          fixed={'amplitude':True,
                                                 'x_mean':True, 'y_mean':True})
            fit_g = fitting.LevMarLSQFitter()
            output = fit_g(g, xmat, ymat, z)
<<<<<<< HEAD
            scales[idx]=np.sqrt(0.5*output.x_stddev.value[0]**2+
                                0.5*output.y_stddev.value[0]**2)
=======
            scales[idx]=2**-0.5*np.sqrt(output.x_stddev.value[0]**2+
                                        output.y_stddev.value[0]**2)
>>>>>>> 6808039f
            if diagnosticplots and idx < 9:
                ax = plt.subplot(3,3,idx+1)
                ax.imshow(z, cmap='afmhot')
                ax.contour(output(xmat,ymat), levels=[z.max(),
                                                      z.max()*0.75,
                                                      z.max()*0.5,
                                                      z.max()*0.25,],
                           colors=['c']*3)
            models.append(output)
        elif method == 'interpolate':
            rvec = rmat.ravel()
            zvec = z.ravel()
            zvec /= zvec.max()
            sortidx = np.argsort(zvec)
            rvec = rvec[sortidx]
            zvec = zvec[sortidx]
            dz = len(zvec) / 100.
            spl = LSQUnivariateSpline(zvec, rvec, zvec[dz::dz])
            scales[idx] = spl(np.exp(-1))
        elif method == 'xinterpolate':
            g = astropy_models.Gaussian2D(x_mean=[0], y_mean=[0], x_stddev=[1],
                                          y_stddev=[1], amplitude=z[0, 0],
                                          theta=[0], fixed={'amplitude': True,
                                                            'x_mean': True,
                                                            'y_mean': True})
            fit_g = fitting.LevMarLSQFitter()
            output = fit_g(g, xmat, ymat, z)
            aspect = 1 / (output.x_stddev.value[0] / output.y_stddev.value[0])
            theta = output.theta.value[0]
            rmat = ((xmat * np.cos(theta) + ymat * np.sin(theta))**2 +
                    (-xmat * np.sin(theta) + ymat * np.cos(theta))**2 *
                    aspect**2)**0.5
            rvec = rmat.ravel()
            zvec = z.ravel()
            zvec /= zvec.max()
            sortidx = np.argsort(zvec)
            rvec = rvec[sortidx]
            zvec = zvec[sortidx]
            dz = len(zvec) / 100.
            spl = LSQUnivariateSpline(zvec, rvec, zvec[dz::dz])
            scales[idx] = spl(np.exp(-1))
            plt.plot((((xmat**2) + (ymat**2))**0.5).ravel(), z.ravel(), 'b,')
            plt.plot(rmat.ravel(), z.ravel(), 'r,')
            plt.vlines(scales[idx], zvec.min(), zvec.max())
            plt.show()
            pdb.set_trace()
        if method == 'contour':
            znorm = z
            znorm /= znorm.max()
            plt.ioff()
            try:
                cs = plt.contour(xmat, ymat, znorm, levels=[np.exp(-1)])
            except ValueError as e:
                raise e("Contour level not found in autocorrelation image " +
                        str(idx))
            paths = cs.collections[0].get_paths()
            plt.close()

            # Only points that contain the origin

            if len(paths) > 1:
                pidx = np.where([p.contains_point((0, 0)) for p in paths])[0]
                if pidx.shape[0] > 0:
                    good_path = paths[pidx[0]]
                    scales[idx], model = fit_2D_ellipse(good_path.vertices)
                else:
                    scales[idx] = np.nan
                    model = np.nan
            elif len(paths) == 1:
                good_path = paths[0]
                scales[idx], model = fit_2D_ellipse(good_path.vertices)
            else:
                scales[idx] = np.nan
                model = np.nan

            models.append(model)

    return scales, models


def WidthEstimate1D(inList, method='interpolate'):
    scales = np.zeros(len(inList))
    for idx, y in enumerate(inList):
        x = fft.fftfreq(len(y)) * len(y) / 2.0
        if method == 'interpolate':
            minima = argrelmin(y)[0]
            if minima[0] > 1:
                interpolator = interp1d(y[0:minima[0]], x[0:minima[0]])
                print minima
                print np.max(y[0:minima[0]])
                print np.min(y[0:minima[0]])
                plt.plot(y, 'r-')
                plt.plot(y[0:minima[0]], 'bD')
                scales[idx] = interpolator(np.exp(-1))
        elif method == 'fit':
            g = models.Gaussian1D(amplitude=y[0], mean=[0], stddev=[10],
                                  fixed={'amplitude': True, 'mean': True})
            fit_g = fitting.LevMarLSQFitter()
            minima = argrelmin(y)[0]
            if minima[0] > 1:
                xtrans = (np.abs(x)**0.5)[0:minima[0]]
                yfit = y[0:minima[0]]
            else:
                xtrans = np.abs(x)**0.5
                yfit = y
            output = fit_g(g, xtrans, yfit)
            scales[idx] = np.abs(output.stddev.value[0]) * (2**0.5)
    return scales


def fit_2D_ellipse(pts):
    '''
    Return ellipse widths
    '''

    ellip = EllipseModel()
    ellip.estimate(pts)

    return np.sqrt(ellip.params[2]**2 + ellip.params[3]**2) / 2., ellip


def plot_stuff(raw, fit, residual, n_eigs):
    pass<|MERGE_RESOLUTION|>--- conflicted
+++ resolved
@@ -56,13 +56,8 @@
                                                  'x_mean':True, 'y_mean':True})
             fit_g = fitting.LevMarLSQFitter()
             output = fit_g(g, xmat, ymat, z)
-<<<<<<< HEAD
-            scales[idx]=np.sqrt(0.5*output.x_stddev.value[0]**2+
-                                0.5*output.y_stddev.value[0]**2)
-=======
             scales[idx]=2**-0.5*np.sqrt(output.x_stddev.value[0]**2+
                                         output.y_stddev.value[0]**2)
->>>>>>> 6808039f
             if diagnosticplots and idx < 9:
                 ax = plt.subplot(3,3,idx+1)
                 ax.imshow(z, cmap='afmhot')
