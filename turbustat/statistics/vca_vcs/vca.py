# Licensed under an MIT open source license - see LICENSE


import numpy as np
import warnings
from numpy.fft import fftshift

from ..rfft_to_fft import rfft_to_fft
from slice_thickness import change_slice_thickness
from ..base_pspec2 import StatisticBase_PSpec2D


class VCA(StatisticBase_PSpec2D):

    '''
    The VCA technique (Lazarian & Pogosyan, 2004).

    Parameters
    ----------
    cube : numpy.ndarray
        Data cube.
    header : FITS header
        Corresponding FITS header.
    slice_sizes : float or int, optional
        Slices to degrade the cube to.
    ang_units : bool, optional
        Convert frequencies to angular units using the given header.
    '''

    def __init__(self, cube, header, slice_size=None, ang_units=False):
        super(VCA, self).__init__()

        self.cube = cube.astype("float64")
        if np.isnan(self.cube).any():
            self.cube[np.isnan(self.cube)] = 0
        self.header = header
        self.shape = self.cube.shape

        if slice_size is None:
            self.slice_size = 1.0

        if slice_size != 1.0:
            self.cube = \
                change_slice_thickness(self.cube,
                                       slice_thickness=self.slice_size)

        self.ang_units = ang_units

        self._ps1D_stddev = None

    def compute_pspec(self):
        '''
        Compute the 2D power spectrum.
        '''

        vca_fft = fftshift(rfft_to_fft(self.cube))

        self._ps2D = np.power(vca_fft, 2.).sum(axis=0)

<<<<<<< HEAD
    def compute_radial_pspec(self, return_stddev=True,
                             logspacing=True, **kwargs):
        '''
        Computes the radially averaged power spectrum.

        Parameters
        ----------
        return_stddev : bool, optional
            Return the standard deviation in the 1D bins.
        logspacing : bool, optional
            Return logarithmically spaced bins for the lags.
        kwargs : passed to pspec
        '''

        if return_stddev:
            self._freqs, self._ps1D, self._ps1D_stddev = \
                pspec(self.ps2D, return_stddev=return_stddev,
                      logspacing=logspacing, **kwargs)
            self._stddev_flag = True
        else:
            self._freqs, self._ps1D = \
                pspec(self.ps2D, return_stddev=return_stddev,
                      **kwargs)
            self._stddev_flag = False

        if self.ang_units:
            self._freqs *= np.abs(self.header["CDELT2"]) ** -1.

    def fit_pspec(self, brk=None, log_break=False, low_cut=None,
                  min_fits_pts=10, verbose=False):
        '''
        Fit the 1D Power spectrum using a segmented linear model. Note that
        the current implementation allows for only 1 break point in the
        model. If the break point is estimated via a spline, the breaks are
        tested, starting from the largest, until the model finds a good fit.

        Parameters
        ----------
        brk : float or None, optional
            Guesses for the break points. If given as a list, the length of
            the list sets the number of break points to be fit. If a choice is
            outside of the allowed range from the data, Lm_Seg will raise an
            error. If None, a spline is used to estimate the breaks.
        log_break : bool, optional
            Sets whether the provided break estimates are log-ed values.
        lg_scale_cut : int, optional
            Cuts off largest scales, which deviate from the powerlaw.
        min_fits_pts : int, optional
            Sets the minimum number of points needed to fit. If not met, the
            break found is rejected.
        verbose : bool, optional
            Enables verbose mode in Lm_Seg.
        '''

        # Make the data to fit to
        if low_cut is None:
            # Default to the largest frequency, since this is just 1 pixel
            # in the 2D PSpec.
            self.low_cut = 1/float(max(self.ps2D.shape))
        else:
            self.low_cut = low_cut
        x = np.log10(self.freqs[self.freqs > self.low_cut])
        y = np.log10(self.ps1D[self.freqs > self.low_cut])

        if brk is not None:
            # Try the fit with a break in it.
            if not log_break:
                brk = np.log10(brk)

            brk_fit = \
                Lm_Seg(x, y, brk)
            brk_fit.fit_model(verbose=verbose)

            if brk_fit.params.size == 5:

                # Check to make sure this leaves enough to fit to.
                if sum(x < brk_fit.brk) < min_fits_pts:
                    warnings.warn("Not enough points to fit to." +
                                  " Ignoring break.")

                    self.high_cut = self.freqs.max()
                else:
                    x = x[x < brk_fit.brk]
                    y = y[x < brk_fit.brk]

                    self.high_cut = 10**brk_fit.brk

            else:
                self.high_cut = self.freqs.max()
                # Break fit failed, revert to normal model
                warnings.warn("Model with break failed, reverting to model\
                               without break.")
        else:
            self.high_cut = self.freqs.max()

        x = sm.add_constant(x)

        model = sm.OLS(y, x, missing='drop')

        self.fit = model.fit()

        self._slope = self.fit.params[1]

        self._slope_err = self.fit.bse[1]

    @property
    def slope(self):
        return self._slope

    @property
    def slope_err(self):
        return self._slope_err

    def plot_fit(self, show=True, show_2D=False, color='r', label=None,
                 symbol="D"):
        '''
        Plot the fitted model.
        '''

        import matplotlib.pyplot as p

        if self.ang_units:
            xlab = r"log k/deg$^{-1}$"
        else:
            xlab = r"log k/pixel$^{-1}$"

        # 2D Spectrum is shown alongside 1D. Otherwise only 1D is returned.
        if show_2D:
            p.subplot(122)
            p.imshow(np.log10(self.ps2D), interpolation="nearest",
                     origin="lower")
            p.colorbar()

            ax = p.subplot(121)
        else:
            ax = p.subplot(111)

        good_interval = np.logical_and(self.freqs >= self.low_cut,
                                       self.freqs <= self.high_cut)

        y_fit = self.fit.fittedvalues
        fit_index = np.logical_and(np.isfinite(self.ps1D), good_interval)

        ax.loglog(self.freqs[fit_index], 10**y_fit, color+'-',
                  linewidth=2)
        ax.set_xlabel(xlab)
        ax.set_ylabel(r"P$_2(k)$")

        if self._stddev_flag:
            ax.errorbar(self.freqs[good_interval], self.ps1D[good_interval],
                        yerr=self.ps1D_stddev[good_interval], color=color,
                        fmt=symbol, alpha=0.5, capsize=10,
                        elinewidth=3, label=label)
            ax.set_xscale("log", nonposy='clip')
            ax.set_yscale("log", nonposy='clip')
        else:
            p.loglog(self.freqs[good_interval],
                     self.ps1D[good_interval], color+symbol, alpha=0.5,
                     label=label)

        p.grid(True)

        if show:
            p.show()
=======
        return self
>>>>>>> 0760693e

    def run(self, verbose=False, brk=None, return_stddev=True,
            logspacing=True):
        '''
        Full computation of VCA.

        Parameters
        ----------
        verbose : bool, optional
            Enables plotting.
        brk : float, optional
            Initial guess for the break point.
        return_stddev : bool, optional
            Return the standard deviation in the 1D bins.
        logspacing : bool, optional
            Return logarithmically spaced bins for the lags.
        '''

        self.compute_pspec()
        self.compute_radial_pspec(return_stddev=return_stddev)
        self.fit_pspec(brk=brk)

        if verbose:

            print self.fit.summary()

            self.plot_fit(show=True, show_2D=True)

        return self


class VCA_Distance(object):

    '''
    Calculate the distance between two cubes using VCA. The 1D power spectrum
    is modeled by a linear model. The distance is the t-statistic of the
    interaction between the two slopes.

    Parameters
    ----------
    cube1 : FITS hdu
        Data cube.
    cube2 : FITS hdu
        Data cube.
    slice_size : float, optional
        Slice to degrade the cube to.
    breaks : float, list or array, optional
        Specify where the break point is. If None, attempts to find using
        spline. If not specified, no break point will be used.
    fiducial_model : VCA
        Computed VCA object. use to avoid recomputing.
    ang_units : bool, optional
        Convert frequencies to angular units using the given header.
    '''

    def __init__(self, cube1, cube2, slice_size=1.0, breaks=None,
                 fiducial_model=None, ang_units=False):
        super(VCA_Distance, self).__init__()
        cube1, header1 = cube1
        cube2, header2 = cube2

        self.ang_units = ang_units

        assert isinstance(slice_size, float)

        if not isinstance(breaks, list) or not isinstance(breaks, np.ndarray):
            breaks = [breaks] * 2

        if fiducial_model is not None:
            self.vca1 = fiducial_model
        else:
            self.vca1 = \
                VCA(cube1, header1, slice_size=slice_size,
                    ang_units=ang_units).run(brk=breaks[0])

        self.vca2 = \
            VCA(cube2, header2, slice_size=slice_size,
                ang_units=ang_units).run(brk=breaks[1])

    def distance_metric(self, verbose=False, label1=None, label2=None):
        '''

        Implements the distance metric for 2 VCA transforms, each with the
        same channel width. We fit the linear portion of the transform to
        represent the powerlaw.

        Parameters
        ----------
        verbose : bool, optional
            Enables plotting.
        label1 : str, optional
            Object or region name for cube1
        label2 : str, optional
            Object or region name for cube2
        '''

        # Construct t-statistic
        self.distance = \
            np.abs((self.vca1.slope - self.vca2.slope) /
                   np.sqrt(self.vca1.slope_err**2 +
                           self.vca2.slope_err**2))

        if verbose:

            print "Fit to %s" % (label1)
            print self.vca1.fit.summary()
            print "Fit to %s" % (label2)
            print self.vca2.fit.summary()

            import matplotlib.pyplot as p
            self.vca1.plot_fit(show=False, color='b', label=label1, symbol='D')
            self.vca2.plot_fit(show=False, color='r', label=label2, symbol='o')
            p.legend(loc='upper right')
            p.show()

        return self<|MERGE_RESOLUTION|>--- conflicted
+++ resolved
@@ -56,175 +56,6 @@
         vca_fft = fftshift(rfft_to_fft(self.cube))
 
         self._ps2D = np.power(vca_fft, 2.).sum(axis=0)
-
-<<<<<<< HEAD
-    def compute_radial_pspec(self, return_stddev=True,
-                             logspacing=True, **kwargs):
-        '''
-        Computes the radially averaged power spectrum.
-
-        Parameters
-        ----------
-        return_stddev : bool, optional
-            Return the standard deviation in the 1D bins.
-        logspacing : bool, optional
-            Return logarithmically spaced bins for the lags.
-        kwargs : passed to pspec
-        '''
-
-        if return_stddev:
-            self._freqs, self._ps1D, self._ps1D_stddev = \
-                pspec(self.ps2D, return_stddev=return_stddev,
-                      logspacing=logspacing, **kwargs)
-            self._stddev_flag = True
-        else:
-            self._freqs, self._ps1D = \
-                pspec(self.ps2D, return_stddev=return_stddev,
-                      **kwargs)
-            self._stddev_flag = False
-
-        if self.ang_units:
-            self._freqs *= np.abs(self.header["CDELT2"]) ** -1.
-
-    def fit_pspec(self, brk=None, log_break=False, low_cut=None,
-                  min_fits_pts=10, verbose=False):
-        '''
-        Fit the 1D Power spectrum using a segmented linear model. Note that
-        the current implementation allows for only 1 break point in the
-        model. If the break point is estimated via a spline, the breaks are
-        tested, starting from the largest, until the model finds a good fit.
-
-        Parameters
-        ----------
-        brk : float or None, optional
-            Guesses for the break points. If given as a list, the length of
-            the list sets the number of break points to be fit. If a choice is
-            outside of the allowed range from the data, Lm_Seg will raise an
-            error. If None, a spline is used to estimate the breaks.
-        log_break : bool, optional
-            Sets whether the provided break estimates are log-ed values.
-        lg_scale_cut : int, optional
-            Cuts off largest scales, which deviate from the powerlaw.
-        min_fits_pts : int, optional
-            Sets the minimum number of points needed to fit. If not met, the
-            break found is rejected.
-        verbose : bool, optional
-            Enables verbose mode in Lm_Seg.
-        '''
-
-        # Make the data to fit to
-        if low_cut is None:
-            # Default to the largest frequency, since this is just 1 pixel
-            # in the 2D PSpec.
-            self.low_cut = 1/float(max(self.ps2D.shape))
-        else:
-            self.low_cut = low_cut
-        x = np.log10(self.freqs[self.freqs > self.low_cut])
-        y = np.log10(self.ps1D[self.freqs > self.low_cut])
-
-        if brk is not None:
-            # Try the fit with a break in it.
-            if not log_break:
-                brk = np.log10(brk)
-
-            brk_fit = \
-                Lm_Seg(x, y, brk)
-            brk_fit.fit_model(verbose=verbose)
-
-            if brk_fit.params.size == 5:
-
-                # Check to make sure this leaves enough to fit to.
-                if sum(x < brk_fit.brk) < min_fits_pts:
-                    warnings.warn("Not enough points to fit to." +
-                                  " Ignoring break.")
-
-                    self.high_cut = self.freqs.max()
-                else:
-                    x = x[x < brk_fit.brk]
-                    y = y[x < brk_fit.brk]
-
-                    self.high_cut = 10**brk_fit.brk
-
-            else:
-                self.high_cut = self.freqs.max()
-                # Break fit failed, revert to normal model
-                warnings.warn("Model with break failed, reverting to model\
-                               without break.")
-        else:
-            self.high_cut = self.freqs.max()
-
-        x = sm.add_constant(x)
-
-        model = sm.OLS(y, x, missing='drop')
-
-        self.fit = model.fit()
-
-        self._slope = self.fit.params[1]
-
-        self._slope_err = self.fit.bse[1]
-
-    @property
-    def slope(self):
-        return self._slope
-
-    @property
-    def slope_err(self):
-        return self._slope_err
-
-    def plot_fit(self, show=True, show_2D=False, color='r', label=None,
-                 symbol="D"):
-        '''
-        Plot the fitted model.
-        '''
-
-        import matplotlib.pyplot as p
-
-        if self.ang_units:
-            xlab = r"log k/deg$^{-1}$"
-        else:
-            xlab = r"log k/pixel$^{-1}$"
-
-        # 2D Spectrum is shown alongside 1D. Otherwise only 1D is returned.
-        if show_2D:
-            p.subplot(122)
-            p.imshow(np.log10(self.ps2D), interpolation="nearest",
-                     origin="lower")
-            p.colorbar()
-
-            ax = p.subplot(121)
-        else:
-            ax = p.subplot(111)
-
-        good_interval = np.logical_and(self.freqs >= self.low_cut,
-                                       self.freqs <= self.high_cut)
-
-        y_fit = self.fit.fittedvalues
-        fit_index = np.logical_and(np.isfinite(self.ps1D), good_interval)
-
-        ax.loglog(self.freqs[fit_index], 10**y_fit, color+'-',
-                  linewidth=2)
-        ax.set_xlabel(xlab)
-        ax.set_ylabel(r"P$_2(k)$")
-
-        if self._stddev_flag:
-            ax.errorbar(self.freqs[good_interval], self.ps1D[good_interval],
-                        yerr=self.ps1D_stddev[good_interval], color=color,
-                        fmt=symbol, alpha=0.5, capsize=10,
-                        elinewidth=3, label=label)
-            ax.set_xscale("log", nonposy='clip')
-            ax.set_yscale("log", nonposy='clip')
-        else:
-            p.loglog(self.freqs[good_interval],
-                     self.ps1D[good_interval], color+symbol, alpha=0.5,
-                     label=label)
-
-        p.grid(True)
-
-        if show:
-            p.show()
-=======
-        return self
->>>>>>> 0760693e
 
     def run(self, verbose=False, brk=None, return_stddev=True,
             logspacing=True):
