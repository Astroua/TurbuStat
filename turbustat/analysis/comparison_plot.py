--- conflicted
+++ resolved
@@ -17,14 +17,9 @@
                                 "Skewness", "Kurtosis", "Dendrogram_Hist",
                                 "Dendrogram_Num", "PDF"],
                     comparisons=["0_0", "0_1", "0_2", "1_0", "1_1", "1_2",
-<<<<<<< HEAD
                                  "2_0", "2_1", "2_2", "0_obs", "1_obs",
                                  "2_obs"],
-                    out_path=None):
-=======
-                                 "2_0", "2_1", "2_2"],
                     out_path=None, design_matrix=None):
->>>>>>> 279a4fc0
     '''
     Requires results converted into csv form!!
 
@@ -163,15 +158,12 @@
     else:
         mpl.rcParams['axes.color_cycle'] = colour_cycle[:num_fids]
 
-<<<<<<< HEAD
     if legend_labels is not None:
         if len(legend_labels) != num_fids:
             raise Warning("The number of labels given in legend_labels does"
                           " not match the number of fiducials specified: "
                           + str(num_fids))
 
-=======
->>>>>>> 279a4fc0
     for stat in statistics:
         # Divide by 2 b/c there should be 2 files for each comparison b/w faces
         (fig, ax) = _plot_size(len(data_files.keys()))
@@ -192,11 +184,8 @@
                 left = True
             _plotter(axis, data_files[key][2][stat], data_files[key][1][stat],
                      num_fids, data_files[key][0], stat, bottom, left,
-<<<<<<< HEAD
-                     legend=legend, legend_labels=legend_labels)
-=======
-                     legend=legend, labels=design_labels)
->>>>>>> 279a4fc0
+                     legend=legend, legend_labels=legend_labels,
+                     labels=design_labels)
             if obs_to_fid:
                 obs_key = int(key[0])
                 _horiz_obs_plot(axis, obs_to_fid_data[obs_key][stat],
@@ -237,11 +226,7 @@
 
 
 def _plotter(ax, data, fid_data, num_fids, title, stat, bottom, left,
-<<<<<<< HEAD
-             legend=True, legend_labels=None):
-=======
-             legend=True, labels=None):
->>>>>>> 279a4fc0
+             legend=True, legend_labels=None, labels=None):
 
     num_design = (max(data.shape) / num_fids)
 
